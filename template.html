<!DOCTYPE html>
<html>
<head>
<meta charset="utf-8">
<style>
<<<<<<< HEAD
body { 
  font-family: DejaVuSans; 
  font-size: 12px; 
  line-height: 1.4; 
}

.message { 
  margin-bottom: 12px; 
  display: block;
}

.date { 
  font-size: 6px; 
  color: #888888; 
  margin-bottom: 2px;
  display: block;
}

.meta { 
  color: #555555; 
  font-size: 9px; 
  display: block;
}

.sender { 
  font-weight: bold; 
}

.text { 
  margin-top: 4px; 
  margin-left: 0; 
  white-space: pre-wrap; /* Zeilenumbrüche und Absätze erhalten */
  display: block;
}
=======
body { font-family: DejaVuSans; font-size: 12px; }
.date { font-size: 6px; color: #888888; }
.meta { color: #555555; font-size: 9px; }
.sender { font-weight: bold; }
.text { margin-left: 5px; }
>>>>>>> 39930e3d
</style>
</head>
<body>
<h1>{{ conversation_label }}</h1>
{% for msg in messages %}
<div class="message">
  <div class="meta date">
    {{ msg.date }} 
    <span class="sender">{{ msg.sender }}</span>
  </div>
  <div class="text">{{ msg.text }}</div>
  {% if msg.attachment and msg.mime and msg.mime.startswith('image') %}
    <img src="{{ msg.attachment }}" width="100">
  {% elif msg.attachment %}
    <div>[Attachment: {{ msg.attachment_name }}]</div>
  {% endif %}
</div>
<br><br>
{% endfor %}
</body>
</html><|MERGE_RESOLUTION|>--- conflicted
+++ resolved
@@ -3,7 +3,6 @@
 <head>
 <meta charset="utf-8">
 <style>
-<<<<<<< HEAD
 body { 
   font-family: DejaVuSans; 
   font-size: 12px; 
@@ -38,13 +37,6 @@
   white-space: pre-wrap; /* Zeilenumbrüche und Absätze erhalten */
   display: block;
 }
-=======
-body { font-family: DejaVuSans; font-size: 12px; }
-.date { font-size: 6px; color: #888888; }
-.meta { color: #555555; font-size: 9px; }
-.sender { font-weight: bold; }
-.text { margin-left: 5px; }
->>>>>>> 39930e3d
 </style>
 </head>
 <body>
