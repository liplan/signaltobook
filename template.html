--- conflicted
+++ resolved
@@ -21,16 +21,6 @@
   margin-bottom: 2px;
 }
 
-<<<<<<< HEAD
-.meta .sender {
-  font-weight: bold;
-}
-
-.message .text {
-  margin-top: 4px;
-  margin-left: 0;
-  white-space: pre-wrap; /* Zeilenumbrüche und Absätze erhalten */
-=======
 .sender { 
   font-weight: bold;    /* fett */
   margin-left: 4px;
@@ -39,7 +29,6 @@
 .text { 
   margin-top: 4px; 
   white-space: pre-wrap; /* Zeilenumbrüche/Absätze erhalten */
->>>>>>> 19b0bd31
   display: block;
 }
 </style>
